#!/usr/bin/env python3
"""
<<<<<<< HEAD
Aegis RAG System - Main FastAPI Application

A production-ready, enterprise-grade RAG system with advanced features:
- Hybrid retrieval (dense + sparse)
- Intelligent reranking 
- Streaming responses
- OpenAI-compatible API
- Comprehensive monitoring and logging
- Error handling and resilience
=======
Aegis RAG System - Main Application Module

This module implements the core FastAPI application for the Aegis Retrieval-Augmented Generation system.
The application provides intelligent document retrieval and question answering capabilities through a
REST API interface, leveraging state-of-the-art embedding models, vector similarity search, and
large language models.

Architecture:
    - FastAPI-based REST API with automatic OpenAPI documentation
    - Jina AI for text embeddings and document reranking
    - Qdrant vector database for similarity search
    - Ollama for large language model inference
    - Comprehensive error handling and monitoring

Author: Aegis RAG Development Team
Version: 1.0.0
License: MIT
>>>>>>> d3840a34
"""

import asyncio
import logging
import os
<<<<<<< HEAD
import sys
import time
import uuid
from contextlib import asynccontextmanager
from typing import AsyncGenerator, Dict, List, Optional

import httpx
import ollama
import requests
import uvicorn
from fastapi import FastAPI, HTTPException, Request, Response
from fastapi.middleware.cors import CORSMiddleware
from fastapi.responses import StreamingResponse
from prometheus_fastapi_instrumentator import Instrumentator
from pydantic import BaseModel, Field, validator
from qdrant_client import QdrantClient
=======
import logging
import uvicorn
from typing import List, Dict, Any, Optional
from contextlib import asynccontextmanager

import requests
import ollama
from pydantic import BaseModel, Field, ConfigDict
from fastapi import FastAPI, HTTPException, Request
from fastapi.middleware.cors import CORSMiddleware
from fastapi.responses import JSONResponse
from qdrant_client import QdrantClient
from qdrant_client.http.exceptions import ResponseHandlingException
from dotenv import load_dotenv

# Load environment configuration
load_dotenv()
>>>>>>> d3840a34

# Configure logging
logging.basicConfig(
    level=logging.INFO,
<<<<<<< HEAD
    format='%(asctime)s - %(name)s - %(levelname)s - %(message)s',
    handlers=[
        logging.StreamHandler(sys.stdout),
        logging.FileHandler('logs/aegis.log') if os.path.exists('logs') else logging.StreamHandler()
    ]
)
logger = logging.getLogger(__name__)

# Load environment configuration
try:
    from dotenv import load_dotenv
    load_dotenv()
except ImportError:
    logger.warning("python-dotenv not available, using system environment only")

# Configuration with validation
class Config:
    """Centralized configuration management with validation."""
    
    # API Configuration
    JINA_API_KEY: str = os.getenv("JINA_API_KEY", "")
    QDRANT_URL: str = os.getenv("QDRANT_URL", "http://qdrant:6333")
    OLLAMA_URL: str = os.getenv("OLLAMA_URL", "http://ollama:11434")
    OLLAMA_MODEL: str = os.getenv("OLLAMA_MODEL", "deepseek-r1:7b")
    
    # Collection and Model Settings
    COLLECTION_NAME: str = "aegis_docs_v2"
    EMBEDDING_MODEL: str = "jina-embeddings-v3"
    RERANKER_MODEL: str = "jina-reranker-v2-base-multilingual"
    
    # Retrieval Parameters
    TOP_K_RETRIEVAL: int = 10
    TOP_K_RERANK: int = 3
    REQUEST_TIMEOUT: int = 60
    MAX_RETRIES: int = 3
    
    # Performance Settings
    ENABLE_METRICS: bool = os.getenv("ENABLE_METRICS", "true").lower() == "true"
    ENABLE_CORS: bool = os.getenv("ENABLE_CORS", "true").lower() == "true"
    LOG_LEVEL: str = os.getenv("LOG_LEVEL", "INFO")
    
    @classmethod
    def validate(cls) -> None:
        """Validate critical configuration."""
        if not cls.JINA_API_KEY:
            raise ValueError("JINA_API_KEY is required. Get your key from https://jina.ai/?sui=apikey")
        
        # Test URLs format
        for url_name, url in [("QDRANT_URL", cls.QDRANT_URL), ("OLLAMA_URL", cls.OLLAMA_URL)]:
            if not url.startswith(("http://", "https://")):
                raise ValueError(f"{url_name} must be a valid HTTP/HTTPS URL")

# Initialize configuration
config = Config()

# Global clients - initialized in lifespan
qdrant_client: Optional[QdrantClient] = None
ollama_client: Optional[ollama.Client] = None
jina_headers: Dict[str, str] = {}


@asynccontextmanager
async def lifespan(app: FastAPI):
    """Application lifespan with proper initialization and cleanup."""
    global qdrant_client, ollama_client, jina_headers
    
    logger.info("🚀 Starting Aegis RAG System...")
    
    try:
        # Validate configuration
        config.validate()
        logger.info("✓ Configuration validated")
        
        # Initialize Jina headers
        jina_headers = {
            "Authorization": f"Bearer {config.JINA_API_KEY}",
            "Content-Type": "application/json",
            "Accept": "application/json",
        }
        
        # Initialize Qdrant client with retries
        for attempt in range(config.MAX_RETRIES):
            try:
                qdrant_client = QdrantClient(url=config.QDRANT_URL)
                collections = qdrant_client.get_collections()
                logger.info(f"✓ Connected to Qdrant at {config.QDRANT_URL}")
                logger.info(f"  Found {len(collections.collections)} collections")
                break
            except Exception as e:
                if attempt == config.MAX_RETRIES - 1:
                    raise RuntimeError(f"Failed to connect to Qdrant after {config.MAX_RETRIES} attempts: {e}")
                logger.warning(f"Qdrant connection attempt {attempt + 1} failed, retrying...")
                await asyncio.sleep(2 ** attempt)
        
        # Initialize Ollama client
        try:
            ollama_client = ollama.Client(host=config.OLLAMA_URL)
            # Test connection
            models = ollama_client.list()
            logger.info(f"✓ Connected to Ollama at {config.OLLAMA_URL}")
            logger.info(f"  Available models: {len(models['models'])}")
        except Exception as e:
            logger.error(f"Failed to connect to Ollama: {e}")
            # Continue without Ollama for graceful degradation
            ollama_client = None
        
        logger.info("🎉 Aegis RAG System started successfully!")
        
        yield  # Application runs here
        
    except Exception as e:
        logger.error(f"Failed to start Aegis RAG System: {e}")
        raise
    finally:
        # Cleanup
        logger.info("🔄 Shutting down Aegis RAG System...")
        if qdrant_client:
            qdrant_client.close()
        logger.info("✓ Shutdown complete")


# Initialize FastAPI app with enhanced configuration
app = FastAPI(
    title="Aegis RAG API",
    description="Enterprise-grade Retrieval-Augmented Generation system with hybrid search and intelligent reranking",
    version="2.0.0",
    docs_url="/docs" if os.getenv("ENVIRONMENT") != "production" else None,
    redoc_url="/redoc" if os.getenv("ENVIRONMENT") != "production" else None,
    lifespan=lifespan
=======
    format='%(asctime)s - %(name)s - %(levelname)s - %(message)s'
>>>>>>> d3840a34
)
logger = logging.getLogger(__name__)

# Application Configuration
class Config:
    """
    Application configuration management.
    
    Centralizes all configuration parameters with validation and default values.
    Supports environment variable overrides for production deployments.
    """
    
    # API Configuration
    API_TITLE: str = "Aegis RAG API"
    API_DESCRIPTION: str = "Enterprise Retrieval-Augmented Generation System"
    API_VERSION: str = "1.0.0"
    
    # External Service URLs
    JINA_API_KEY: str = os.getenv("JINA_API_KEY", "")
    QDRANT_URL: str = os.getenv("QDRANT_URL", "http://qdrant:6333")
    OLLAMA_URL: str = os.getenv("OLLAMA_URL", "http://ollama:11434")
    
    # Model Configuration
    OLLAMA_MODEL: str = os.getenv("OLLAMA_MODEL", "deepseek-r1:7b")
    EMBEDDING_MODEL: str = os.getenv("EMBEDDING_MODEL", "jina-embeddings-v3")
    RERANKER_MODEL: str = os.getenv("RERANKER_MODEL", "jina-reranker-v2-base-multilingual")
    
    # Vector Database Configuration
    COLLECTION_NAME: str = os.getenv("COLLECTION_NAME", "aegis_docs_v2")
    VECTOR_SIZE: int = int(os.getenv("VECTOR_SIZE", "1024"))
    
    # RAG Pipeline Configuration
    TOP_K_RETRIEVAL: int = int(os.getenv("TOP_K_RETRIEVAL", "10"))
    TOP_K_RERANK: int = int(os.getenv("TOP_K_RERANK", "3"))
    
    # Performance Configuration
    REQUEST_TIMEOUT: int = int(os.getenv("REQUEST_TIMEOUT", "300"))
    MAX_RETRIES: int = int(os.getenv("MAX_RETRIES", "3"))
    
    @classmethod
    def validate_configuration(cls) -> None:
        """
        Validate required configuration parameters.
        
        Raises:
            ValueError: If required configuration is missing or invalid.
        """
        if not cls.JINA_API_KEY:
            raise ValueError(
                "JINA_API_KEY environment variable is required. "
                "Get your free API key from https://jina.ai/?sui=apikey"
            )
        
        if cls.TOP_K_RERANK > cls.TOP_K_RETRIEVAL:
            raise ValueError(
                f"TOP_K_RERANK ({cls.TOP_K_RERANK}) cannot exceed "
                f"TOP_K_RETRIEVAL ({cls.TOP_K_RETRIEVAL})"
            )
        
        logger.info("Configuration validation completed successfully")

# Initialize configuration
config = Config()
config.validate_configuration()

<<<<<<< HEAD
# Add middleware
if config.ENABLE_CORS:
    app.add_middleware(
        CORSMiddleware,
        allow_origins=["*"],  # Configure appropriately for production
        allow_credentials=True,
        allow_methods=["*"],
        allow_headers=["*"],
    )

# Add metrics if enabled
if config.ENABLE_METRICS:
    instrumentator = Instrumentator(
        should_group_status_codes=False,
        should_ignore_untemplated=True,
        should_respect_env_var=True,
        should_instrument_requests_inprogress=True,
        excluded_handlers=["/health", "/metrics"],
        env_var_name="ENABLE_METRICS",
        inprogress_name="inprogress",
        inprogress_labels=True,
    )
    instrumentator.instrument(app).expose(app)


# Pydantic Models with Enhanced Validation
class ChatRequest(BaseModel):
    """Chat request with comprehensive validation."""
    question: str = Field(..., min_length=1, max_length=2000, description="User's question")
    history: Optional[List[Dict[str, str]]] = Field(default=[], description="Chat history")
    top_k: Optional[int] = Field(default=3, ge=1, le=20, description="Number of results to return")
    temperature: Optional[float] = Field(default=0.7, ge=0.0, le=2.0, description="Generation temperature")
    
    @validator('question')
    def validate_question(cls, v):
        if not v or not v.strip():
            raise ValueError("Question cannot be empty")
        return v.strip()


class Source(BaseModel):
    """Source document with metadata."""
    text: str = Field(..., description="Source text content")
    source: str = Field(..., description="Document source identifier")
    score: float = Field(..., ge=0.0, le=1.0, description="Relevance score")
    metadata: Optional[Dict] = Field(default=None, description="Additional metadata")


class ChatResponse(BaseModel):
    """Chat response with sources and metadata."""
    answer: str = Field(..., description="Generated answer")
    sources: List[Source] = Field(..., description="Source documents used")
    metadata: Optional[Dict] = Field(default=None, description="Response metadata")


class HealthResponse(BaseModel):
    """Health check response."""
    status: str
    timestamp: float
    version: str
    services: Dict[str, str]


# Utility Functions with Error Handling
async def get_query_embedding(query: str) -> List[float]:
    """Get embedding for a query using Jina's Embeddings API with retries."""
    for attempt in range(config.MAX_RETRIES):
        try:
            async with httpx.AsyncClient(timeout=config.REQUEST_TIMEOUT) as client:
                response = await client.post(
                    "https://api.jina.ai/v1/embeddings",
                    headers=jina_headers,
                    json={"input": [query], "model": config.EMBEDDING_MODEL}
                )
                response.raise_for_status()
                data = response.json()
                return data["data"][0]["embedding"]
                
        except httpx.TimeoutException:
            logger.warning(f"Jina API timeout on attempt {attempt + 1}")
            if attempt == config.MAX_RETRIES - 1:
                raise HTTPException(status_code=408, detail="Embedding service timeout")
        except httpx.HTTPStatusError as e:
            if e.response.status_code == 429:  # Rate limit
                wait_time = 2 ** attempt
                logger.warning(f"Rate limited, waiting {wait_time}s before retry")
                await asyncio.sleep(wait_time)
                continue
            raise HTTPException(status_code=e.response.status_code, detail=f"Jina API error: {e}")
        except Exception as e:
            if attempt == config.MAX_RETRIES - 1:
                raise HTTPException(status_code=500, detail=f"Embedding service error: {e}")
            await asyncio.sleep(2 ** attempt)


async def rerank_documents(query: str, documents: List[Dict]) -> List[Dict]:
    """Rerank documents using Jina's Reranker API with error handling."""
    if not documents:
        return []
    
    texts_to_rerank = [doc.get('payload', {}).get('text', doc.get('text', '')) for doc in documents]
    
    try:
        async with httpx.AsyncClient(timeout=config.REQUEST_TIMEOUT) as client:
            response = await client.post(
                "https://api.jina.ai/v1/rerank",
                headers=jina_headers,
                json={
                    "model": config.RERANKER_MODEL,
                    "query": query,
                    "documents": texts_to_rerank,
                    "top_n": config.TOP_K_RERANK
                }
            )
            response.raise_for_status()
            reranked_results = response.json()["results"]
            
            # Map reranked results back to original documents
            final_docs = []
            for res in reranked_results:
                original_doc = documents[res['index']]
                final_docs.append({
                    'text': texts_to_rerank[res['index']],
                    'source': original_doc.get('payload', {}).get('source', 'unknown'),
                    'score': res['relevance_score'],
                    'metadata': original_doc.get('payload', {})
                })
            return final_docs
            
    except Exception as e:
        logger.error(f"Reranking failed: {e}")
        # Fallback: return top documents by original score
        return documents[:config.TOP_K_RERANK]


async def generate_llm_response(query: str, context: List[Dict], temperature: float = 0.7) -> str:
    """Generate response using Ollama with enhanced prompt and error handling."""
    if not ollama_client:
        raise HTTPException(status_code=503, detail="Language model service unavailable")
    
    context_str = "\n\n---\n\n".join([doc['text'] for doc in context])
    
    prompt = f"""You are Aegis, an expert AI assistant with access to a curated knowledge base. Your responses should be:
- Accurate and based solely on the provided context
- Comprehensive yet concise
- Well-structured and easy to understand
- Professional in tone

Context Information:
{context_str}

User Question: {query}

Instructions:
1. If the context contains relevant information, provide a detailed answer
2. If the context is insufficient, clearly state what information is missing
3. Always cite relevant sources when possible
4. Be honest about limitations

Answer:"""

=======
# HTTP Headers for Jina AI API
JINA_API_HEADERS = {
    "Authorization": f"Bearer {config.JINA_API_KEY}",
    "Content-Type": "application/json",
    "Accept": "application/json",
    "User-Agent": f"Aegis-RAG/{config.API_VERSION}"
}

# Pydantic Models
class ChatRequest(BaseModel):
    """
    Request model for chat interactions.
    
    Attributes:
        question: User's question or query (required)
        history: Optional conversation history for context
    """
    model_config = ConfigDict(
        json_schema_extra={
            "example": {
                "question": "What is the company policy on remote work?",
                "history": [
                    {"role": "user", "content": "Tell me about work policies"},
                    {"role": "assistant", "content": "I can help you with work policies..."}
                ]
            }
        }
    )
    
    question: str = Field(
        ...,
        description="User's question or query",
        min_length=1,
        max_length=1000
    )
    history: Optional[List[Dict[str, str]]] = Field(
        default=[],
        description="Optional conversation history",
        max_length=10
    )

class Source(BaseModel):
    """
    Document source information with relevance scoring.
    
    Attributes:
        text: Relevant document excerpt
        source: Document identifier or filename
        score: Relevance score (0.0-1.0)
    """
    text: str = Field(..., description="Document text excerpt")
    source: str = Field(..., description="Source document identifier")
    score: float = Field(..., description="Relevance score", ge=0.0, le=1.0)

class ChatResponse(BaseModel):
    """
    Response model for chat interactions.
    
    Attributes:
        answer: Generated response text
        sources: List of source documents with relevance scores
    """
    answer: str = Field(..., description="Generated response")
    sources: List[Source] = Field(..., description="Source documents")

class HealthResponse(BaseModel):
    """
    Response model for health check endpoint.
    
    Attributes:
        status: Service status indicator
        version: Application version
        dependencies: External service status
    """
    status: str = Field(..., description="Service status")
    version: str = Field(..., description="Application version")
    dependencies: Dict[str, str] = Field(..., description="Dependency status")

# Application Lifecycle Management
@asynccontextmanager
async def lifespan(app: FastAPI):
    """
    Application lifecycle manager.
    
    Handles startup and shutdown procedures including service validation
    and resource cleanup.
    """
    # Startup
    logger.info("Starting Aegis RAG application")
    
    try:
        # Validate external services
        await validate_dependencies()
        logger.info("All dependencies validated successfully")
        
        yield
        
    except Exception as e:
        logger.error(f"Application startup failed: {e}")
        raise
    finally:
        # Shutdown
        logger.info("Shutting down Aegis RAG application")
        await cleanup_resources()

# FastAPI Application Instance
app = FastAPI(
    title=config.API_TITLE,
    description=config.API_DESCRIPTION,
    version=config.API_VERSION,
    docs_url="/docs",
    redoc_url="/redoc",
    openapi_url="/openapi.json",
    lifespan=lifespan
)

# CORS Middleware Configuration
app.add_middleware(
    CORSMiddleware,
    allow_origins=["*"],  # Configure restrictively in production
    allow_credentials=True,
    allow_methods=["GET", "POST"],
    allow_headers=["*"],
    max_age=600
)

# Global Exception Handler
@app.exception_handler(Exception)
async def global_exception_handler(request: Request, exc: Exception) -> JSONResponse:
    """
    Global exception handler for unhandled errors.
    
    Args:
        request: FastAPI request object
        exc: Exception instance
        
    Returns:
        JSONResponse with error details
    """
    logger.error(f"Unhandled exception: {exc}", exc_info=True)
    
    return JSONResponse(
        status_code=500,
        content={
            "detail": "Internal server error",
            "error_type": type(exc).__name__,
            "request_id": getattr(request.state, "request_id", "unknown")
        }
    )

# Service Clients
class ServiceClients:
    """
    Centralized service client management.
    
    Provides singleton access to external service clients with connection
    management and error handling.
    """
    
    _qdrant_client: Optional[QdrantClient] = None
    _ollama_client: Optional[ollama.Client] = None
    
    @classmethod
    def get_qdrant_client(cls) -> QdrantClient:
        """Get or create Qdrant client instance."""
        if cls._qdrant_client is None:
            cls._qdrant_client = QdrantClient(
                url=config.QDRANT_URL,
                timeout=config.REQUEST_TIMEOUT
            )
            logger.info(f"Initialized Qdrant client: {config.QDRANT_URL}")
        return cls._qdrant_client
    
    @classmethod
    def get_ollama_client(cls) -> ollama.Client:
        """Get or create Ollama client instance."""
        if cls._ollama_client is None:
            cls._ollama_client = ollama.Client(
                host=config.OLLAMA_URL,
                timeout=config.REQUEST_TIMEOUT
            )
            logger.info(f"Initialized Ollama client: {config.OLLAMA_URL}")
        return cls._ollama_client

# Core RAG Pipeline Functions
async def get_query_embedding(query: str) -> List[float]:
    """
    Generate embedding vector for user query using Jina AI Embeddings API.
    
    Args:
        query: User's question or search query
        
    Returns:
        List of float values representing the query embedding
        
    Raises:
        HTTPException: If embedding generation fails
    """
    try:
        logger.debug(f"Generating embedding for query: {query[:100]}...")
        
        response = requests.post(
            "https://api.jina.ai/v1/embeddings",
            headers=JINA_API_HEADERS,
            json={
                "input": [query],
                "model": config.EMBEDDING_MODEL
            },
            timeout=30
        )
        response.raise_for_status()
        
        embedding_data = response.json()
        embedding = embedding_data["data"][0]["embedding"]
        
        logger.debug(f"Generated embedding with dimension: {len(embedding)}")
        return embedding
        
    except requests.RequestException as e:
        logger.error(f"Jina Embeddings API request failed: {e}")
        raise HTTPException(
            status_code=503,
            detail=f"Embedding service unavailable: {str(e)}"
        )
    except (KeyError, IndexError) as e:
        logger.error(f"Invalid embedding response format: {e}")
        raise HTTPException(
            status_code=502,
            detail="Invalid response from embedding service"
        )

async def search_documents(query_embedding: List[float]) -> List[Dict[str, Any]]:
    """
    Perform similarity search in vector database.
    
    Args:
        query_embedding: Query vector for similarity search
        
    Returns:
        List of documents with metadata and similarity scores
        
    Raises:
        HTTPException: If vector search fails
    """
    try:
        logger.debug("Performing vector similarity search")
        
        qdrant_client = ServiceClients.get_qdrant_client()
        search_results = qdrant_client.search(
            collection_name=config.COLLECTION_NAME,
            query_vector=query_embedding,
            limit=config.TOP_K_RETRIEVAL,
            with_payload=True,
            with_vectors=False  # Optimize bandwidth
        )
        
        documents = [result.model_dump() for result in search_results]
        logger.debug(f"Retrieved {len(documents)} documents from vector search")
        
        return documents
        
    except ResponseHandlingException as e:
        logger.error(f"Qdrant search failed: {e}")
        raise HTTPException(
            status_code=503,
            detail=f"Vector database unavailable: {str(e)}"
        )
    except Exception as e:
        logger.error(f"Unexpected error in document search: {e}")
        raise HTTPException(
            status_code=500,
            detail="Document search failed"
        )

async def rerank_documents(query: str, documents: List[Dict]) -> List[Dict]:
    """
    Rerank documents using Jina AI Reranker for improved relevance.
    
    Args:
        query: Original user query
        documents: List of documents from initial retrieval
        
    Returns:
        List of reranked documents with updated relevance scores
        
    Raises:
        HTTPException: If reranking fails
    """
    if not documents:
        return []
    
    try:
        logger.debug(f"Reranking {len(documents)} documents")
        
        texts_to_rerank = [doc['payload']['text'] for doc in documents]
        
        response = requests.post(
            "https://api.jina.ai/v1/rerank",
            headers=JINA_API_HEADERS,
            json={
                "model": config.RERANKER_MODEL,
                "query": query,
                "documents": texts_to_rerank,
                "top_n": config.TOP_K_RERANK
            },
            timeout=30
        )
        response.raise_for_status()
        
        reranked_results = response.json()["results"]
        
        # Map reranked results back to original documents
        final_docs = []
        for result in reranked_results:
            original_doc = documents[result['index']]
            final_docs.append({
                'text': original_doc['payload']['text'],
                'source': original_doc['payload']['source'],
                'score': result['relevance_score']
            })
        
        logger.debug(f"Reranked to {len(final_docs)} most relevant documents")
        return final_docs
        
    except requests.RequestException as e:
        logger.error(f"Jina Reranker API request failed: {e}")
        raise HTTPException(
            status_code=503,
            detail=f"Reranking service unavailable: {str(e)}"
        )
    except (KeyError, IndexError) as e:
        logger.error(f"Invalid reranker response format: {e}")
        raise HTTPException(
            status_code=502,
            detail="Invalid response from reranking service"
        )

async def generate_llm_answer(query: str, context_docs: List[Dict]) -> str:
    """
    Generate answer using large language model with retrieved context.
    
    Args:
        query: User's original question
        context_docs: List of relevant documents for context
        
    Returns:
        Generated answer string
        
    Raises:
        HTTPException: If answer generation fails
    """
>>>>>>> d3840a34
    try:
        logger.debug("Generating LLM response")
        
        # Prepare context from retrieved documents
        context_str = "\n\n---\n\n".join([doc['text'] for doc in context_docs])
        
        # Construct prompt with context and query
        prompt = f"""Based on the following context documents, provide a comprehensive and accurate answer to the user's question. If the context does not contain sufficient information to answer the question, clearly state that the information is not available in the provided documents.

Context Documents:
{context_str}

User Question: {query}

Please provide a detailed answer based solely on the information provided in the context documents."""

        ollama_client = ServiceClients.get_ollama_client()
        response = ollama_client.chat(
            model=config.OLLAMA_MODEL,
            messages=[{'role': 'user', 'content': prompt}],
<<<<<<< HEAD
            options={'temperature': temperature}
        )
        return response['message']['content']
        
    except Exception as e:
        logger.error(f"LLM generation failed: {e}")
        raise HTTPException(status_code=500, detail=f"Language model error: {e}")


# API Routes
@app.get("/health", response_model=HealthResponse, tags=["System"])
async def health_check():
    """Comprehensive health check with service status."""
    services = {}
    
    # Check Qdrant
    try:
        if qdrant_client:
            qdrant_client.get_collections()
            services["qdrant"] = "healthy"
        else:
            services["qdrant"] = "unavailable"
    except Exception:
        services["qdrant"] = "unhealthy"
    
    # Check Ollama
    try:
        if ollama_client:
            ollama_client.list()
            services["ollama"] = "healthy"
        else:
            services["ollama"] = "unavailable"
    except Exception:
        services["ollama"] = "unhealthy"
    
    # Check Jina API
    try:
        async with httpx.AsyncClient(timeout=5) as client:
            response = await client.get("https://api.jina.ai/v1/models", headers=jina_headers)
            services["jina"] = "healthy" if response.status_code == 200 else "unhealthy"
    except Exception:
        services["jina"] = "unhealthy"
    
    return HealthResponse(
        status="healthy" if all(status in ["healthy", "unavailable"] for status in services.values()) else "degraded",
        timestamp=time.time(),
        version="2.0.0",
        services=services
    )


@app.post("/chat", response_model=ChatResponse, tags=["Chat"])
async def chat_handler(request: ChatRequest):
    """Enhanced chat endpoint with comprehensive RAG pipeline."""
    try:
        # Get query embedding
        query_embedding = await get_query_embedding(request.question)
        
        # Retrieve documents from Qdrant
        search_results = qdrant_client.search(
            collection_name=config.COLLECTION_NAME,
            query_vector=query_embedding,
            limit=config.TOP_K_RETRIEVAL,
            with_payload=True,
        )
        
        if not search_results:
            return ChatResponse(
                answer="I couldn't find relevant information in the knowledge base to answer your question.",
                sources=[],
                metadata={"query_time": time.time(), "results_found": 0}
            )
        
        documents = [result.model_dump() for result in search_results]
        
        # Rerank documents for relevance
        reranked_docs = await rerank_documents(request.question, documents)
        
        # Generate answer using LLM
        answer = await generate_llm_response(request.question, reranked_docs, request.temperature)
        
        # Format sources
        sources = [
            Source(
                text=doc['text'][:500] + "..." if len(doc['text']) > 500 else doc['text'],
                source=doc['source'],
                score=doc['score'],
                metadata=doc.get('metadata', {})
=======
            options={
                'temperature': 0.1,  # Low temperature for factual responses
                'top_p': 0.9,
                'num_predict': 1000
            }
        )
        
        answer = response['message']['content']
        logger.debug(f"Generated answer with {len(answer)} characters")
        
        return answer
        
    except Exception as e:
        logger.error(f"Ollama LLM generation failed: {e}")
        raise HTTPException(
            status_code=503,
            detail=f"Language model service unavailable: {str(e)}"
        )

# Dependency Validation
async def validate_dependencies() -> None:
    """
    Validate external service dependencies during startup.
    
    Raises:
        Exception: If any critical dependency is unavailable
    """
    dependencies = {}
    
    try:
        # Test Qdrant connection
        qdrant_client = ServiceClients.get_qdrant_client()
        collections = qdrant_client.get_collections()
        dependencies["qdrant"] = "healthy"
        logger.info("Qdrant connection validated")
    except Exception as e:
        dependencies["qdrant"] = f"unhealthy: {e}"
        logger.error(f"Qdrant validation failed: {e}")
    
    try:
        # Test Ollama connection
        ollama_client = ServiceClients.get_ollama_client()
        models = ollama_client.list()
        dependencies["ollama"] = "healthy"
        logger.info("Ollama connection validated")
    except Exception as e:
        dependencies["ollama"] = f"unhealthy: {e}"
        logger.error(f"Ollama validation failed: {e}")
    
    try:
        # Test Jina AI API
        response = requests.get(
            "https://api.jina.ai/v1/models",
            headers=JINA_API_HEADERS,
            timeout=10
        )
        response.raise_for_status()
        dependencies["jina_ai"] = "healthy"
        logger.info("Jina AI API validated")
    except Exception as e:
        dependencies["jina_ai"] = f"unhealthy: {e}"
        logger.error(f"Jina AI validation failed: {e}")

async def cleanup_resources() -> None:
    """Clean up resources during application shutdown."""
    # Close client connections if needed
    logger.info("Resource cleanup completed")

# API Endpoints
@app.get("/health", response_model=HealthResponse)
async def health_check() -> HealthResponse:
    """
    Health check endpoint for monitoring and load balancing.
    
    Returns comprehensive health status including dependency checks.
    
    Returns:
        HealthResponse: Current system health status
    """
    dependencies = {}
    
    # Quick health checks for dependencies
    try:
        qdrant_client = ServiceClients.get_qdrant_client()
        qdrant_client.get_collections()
        dependencies["qdrant"] = "healthy"
    except Exception:
        dependencies["qdrant"] = "unhealthy"
    
    try:
        ollama_client = ServiceClients.get_ollama_client()
        ollama_client.list()
        dependencies["ollama"] = "healthy"
    except Exception:
        dependencies["ollama"] = "unhealthy"
    
    return HealthResponse(
        status="healthy" if all(status == "healthy" for status in dependencies.values()) else "degraded",
        version=config.API_VERSION,
        dependencies=dependencies
    )

@app.post("/chat", response_model=ChatResponse)
async def chat_endpoint(request: ChatRequest) -> ChatResponse:
    """
    Process user questions through the RAG pipeline.
    
    Implements the complete retrieval-augmented generation workflow:
    1. Generate query embedding
    2. Perform vector similarity search
    3. Rerank results for relevance
    4. Generate contextual answer using LLM
    
    Args:
        request: Chat request containing question and optional history
        
    Returns:
        ChatResponse: Generated answer with source attributions
        
    Raises:
        HTTPException: If any step in the pipeline fails
    """
    logger.info(f"Processing chat request: {request.question[:100]}...")
    
    try:
        # Step 1: Generate query embedding
        query_embedding = await get_query_embedding(request.question)
        
        # Step 2: Search for relevant documents
        documents = await search_documents(query_embedding)
        
        # Step 3: Rerank documents for relevance
        reranked_docs = await rerank_documents(request.question, documents)
        
        # Step 4: Generate answer using LLM
        answer = await generate_llm_answer(request.question, reranked_docs)
        
        # Format sources for response
        sources = [
            Source(
                text=doc['text'],
                source=doc['source'],
                score=doc['score']
>>>>>>> d3840a34
            )
            for doc in reranked_docs
        ]
        
<<<<<<< HEAD
        return ChatResponse(
            answer=answer,
            sources=sources,
            metadata={
                "query_time": time.time(),
                "results_found": len(reranked_docs),
                "model_used": config.OLLAMA_MODEL
            }
        )
        
    except HTTPException:
        raise
    except Exception as e:
        logger.error(f"Chat processing error: {e}")
        raise HTTPException(status_code=500, detail="Internal server error")


# Additional endpoints for monitoring and management
@app.get("/info", tags=["System"])
async def system_info():
    """Get system information and configuration."""
    return {
        "name": "Aegis RAG System",
        "version": "2.0.0",
        "configuration": {
            "collection_name": config.COLLECTION_NAME,
            "embedding_model": config.EMBEDDING_MODEL,
            "reranker_model": config.RERANKER_MODEL,
            "ollama_model": config.OLLAMA_MODEL,
            "top_k_retrieval": config.TOP_K_RETRIEVAL,
            "top_k_rerank": config.TOP_K_RERANK
        }
    }


# Error handlers
@app.exception_handler(HTTPException)
async def http_exception_handler(request: Request, exc: HTTPException):
    """Custom HTTP exception handler with logging."""
    logger.warning(f"HTTP {exc.status_code}: {exc.detail} - {request.url}")
    return Response(
        content=f'{{"error": "{exc.detail}", "status_code": {exc.status_code}}}',
        status_code=exc.status_code,
        media_type="application/json"
    )


@app.exception_handler(Exception)
async def general_exception_handler(request: Request, exc: Exception):
    """General exception handler for unexpected errors."""
    logger.error(f"Unhandled exception: {exc} - {request.url}", exc_info=True)
    return Response(
        content='{"error": "Internal server error", "status_code": 500}',
        status_code=500,
        media_type="application/json"
    )


# Development server
if __name__ == "__main__":
    import asyncio
    
    # Set logging level
    logging.getLogger().setLevel(getattr(logging, config.LOG_LEVEL))
    
=======
        logger.info(f"Successfully processed chat request with {len(sources)} sources")
        
        return ChatResponse(
            answer=answer,
            sources=sources
        )
        
    except HTTPException:
        # Re-raise HTTP exceptions
        raise
    except Exception as e:
        logger.error(f"Unexpected error in chat processing: {e}", exc_info=True)
        raise HTTPException(
            status_code=500,
            detail="Chat processing failed due to internal error"
        )

# Application Entry Point
if __name__ == "__main__":
>>>>>>> d3840a34
    uvicorn.run(
        "app:app",
        host="0.0.0.0",
        port=8910,
<<<<<<< HEAD
        reload=os.getenv("ENVIRONMENT") != "production",
        log_level=config.LOG_LEVEL.lower(),
=======
        reload=False,  # Disable in production
        log_level="info",
>>>>>>> d3840a34
        access_log=True
    ) <|MERGE_RESOLUTION|>--- conflicted
+++ resolved
@@ -1,6 +1,5 @@
 #!/usr/bin/env python3
 """
-<<<<<<< HEAD
 Aegis RAG System - Main FastAPI Application
 
 A production-ready, enterprise-grade RAG system with advanced features:
@@ -10,31 +9,11 @@
 - OpenAI-compatible API
 - Comprehensive monitoring and logging
 - Error handling and resilience
-=======
-Aegis RAG System - Main Application Module
-
-This module implements the core FastAPI application for the Aegis Retrieval-Augmented Generation system.
-The application provides intelligent document retrieval and question answering capabilities through a
-REST API interface, leveraging state-of-the-art embedding models, vector similarity search, and
-large language models.
-
-Architecture:
-    - FastAPI-based REST API with automatic OpenAPI documentation
-    - Jina AI for text embeddings and document reranking
-    - Qdrant vector database for similarity search
-    - Ollama for large language model inference
-    - Comprehensive error handling and monitoring
-
-Author: Aegis RAG Development Team
-Version: 1.0.0
-License: MIT
->>>>>>> d3840a34
 """
 
 import asyncio
 import logging
 import os
-<<<<<<< HEAD
 import sys
 import time
 import uuid
@@ -51,30 +30,10 @@
 from prometheus_fastapi_instrumentator import Instrumentator
 from pydantic import BaseModel, Field, validator
 from qdrant_client import QdrantClient
-=======
-import logging
-import uvicorn
-from typing import List, Dict, Any, Optional
-from contextlib import asynccontextmanager
-
-import requests
-import ollama
-from pydantic import BaseModel, Field, ConfigDict
-from fastapi import FastAPI, HTTPException, Request
-from fastapi.middleware.cors import CORSMiddleware
-from fastapi.responses import JSONResponse
-from qdrant_client import QdrantClient
-from qdrant_client.http.exceptions import ResponseHandlingException
-from dotenv import load_dotenv
-
-# Load environment configuration
-load_dotenv()
->>>>>>> d3840a34
 
 # Configure logging
 logging.basicConfig(
     level=logging.INFO,
-<<<<<<< HEAD
     format='%(asctime)s - %(name)s - %(levelname)s - %(message)s',
     handlers=[
         logging.StreamHandler(sys.stdout),
@@ -204,75 +163,8 @@
     docs_url="/docs" if os.getenv("ENVIRONMENT") != "production" else None,
     redoc_url="/redoc" if os.getenv("ENVIRONMENT") != "production" else None,
     lifespan=lifespan
-=======
-    format='%(asctime)s - %(name)s - %(levelname)s - %(message)s'
->>>>>>> d3840a34
 )
-logger = logging.getLogger(__name__)
-
-# Application Configuration
-class Config:
-    """
-    Application configuration management.
-    
-    Centralizes all configuration parameters with validation and default values.
-    Supports environment variable overrides for production deployments.
-    """
-    
-    # API Configuration
-    API_TITLE: str = "Aegis RAG API"
-    API_DESCRIPTION: str = "Enterprise Retrieval-Augmented Generation System"
-    API_VERSION: str = "1.0.0"
-    
-    # External Service URLs
-    JINA_API_KEY: str = os.getenv("JINA_API_KEY", "")
-    QDRANT_URL: str = os.getenv("QDRANT_URL", "http://qdrant:6333")
-    OLLAMA_URL: str = os.getenv("OLLAMA_URL", "http://ollama:11434")
-    
-    # Model Configuration
-    OLLAMA_MODEL: str = os.getenv("OLLAMA_MODEL", "deepseek-r1:7b")
-    EMBEDDING_MODEL: str = os.getenv("EMBEDDING_MODEL", "jina-embeddings-v3")
-    RERANKER_MODEL: str = os.getenv("RERANKER_MODEL", "jina-reranker-v2-base-multilingual")
-    
-    # Vector Database Configuration
-    COLLECTION_NAME: str = os.getenv("COLLECTION_NAME", "aegis_docs_v2")
-    VECTOR_SIZE: int = int(os.getenv("VECTOR_SIZE", "1024"))
-    
-    # RAG Pipeline Configuration
-    TOP_K_RETRIEVAL: int = int(os.getenv("TOP_K_RETRIEVAL", "10"))
-    TOP_K_RERANK: int = int(os.getenv("TOP_K_RERANK", "3"))
-    
-    # Performance Configuration
-    REQUEST_TIMEOUT: int = int(os.getenv("REQUEST_TIMEOUT", "300"))
-    MAX_RETRIES: int = int(os.getenv("MAX_RETRIES", "3"))
-    
-    @classmethod
-    def validate_configuration(cls) -> None:
-        """
-        Validate required configuration parameters.
-        
-        Raises:
-            ValueError: If required configuration is missing or invalid.
-        """
-        if not cls.JINA_API_KEY:
-            raise ValueError(
-                "JINA_API_KEY environment variable is required. "
-                "Get your free API key from https://jina.ai/?sui=apikey"
-            )
-        
-        if cls.TOP_K_RERANK > cls.TOP_K_RETRIEVAL:
-            raise ValueError(
-                f"TOP_K_RERANK ({cls.TOP_K_RERANK}) cannot exceed "
-                f"TOP_K_RETRIEVAL ({cls.TOP_K_RETRIEVAL})"
-            )
-        
-        logger.info("Configuration validation completed successfully")
-
-# Initialize configuration
-config = Config()
-config.validate_configuration()
-
-<<<<<<< HEAD
+
 # Add middleware
 if config.ENABLE_CORS:
     app.add_middleware(
@@ -434,380 +326,12 @@
 
 Answer:"""
 
-=======
-# HTTP Headers for Jina AI API
-JINA_API_HEADERS = {
-    "Authorization": f"Bearer {config.JINA_API_KEY}",
-    "Content-Type": "application/json",
-    "Accept": "application/json",
-    "User-Agent": f"Aegis-RAG/{config.API_VERSION}"
-}
-
-# Pydantic Models
-class ChatRequest(BaseModel):
-    """
-    Request model for chat interactions.
-    
-    Attributes:
-        question: User's question or query (required)
-        history: Optional conversation history for context
-    """
-    model_config = ConfigDict(
-        json_schema_extra={
-            "example": {
-                "question": "What is the company policy on remote work?",
-                "history": [
-                    {"role": "user", "content": "Tell me about work policies"},
-                    {"role": "assistant", "content": "I can help you with work policies..."}
-                ]
-            }
-        }
-    )
-    
-    question: str = Field(
-        ...,
-        description="User's question or query",
-        min_length=1,
-        max_length=1000
-    )
-    history: Optional[List[Dict[str, str]]] = Field(
-        default=[],
-        description="Optional conversation history",
-        max_length=10
-    )
-
-class Source(BaseModel):
-    """
-    Document source information with relevance scoring.
-    
-    Attributes:
-        text: Relevant document excerpt
-        source: Document identifier or filename
-        score: Relevance score (0.0-1.0)
-    """
-    text: str = Field(..., description="Document text excerpt")
-    source: str = Field(..., description="Source document identifier")
-    score: float = Field(..., description="Relevance score", ge=0.0, le=1.0)
-
-class ChatResponse(BaseModel):
-    """
-    Response model for chat interactions.
-    
-    Attributes:
-        answer: Generated response text
-        sources: List of source documents with relevance scores
-    """
-    answer: str = Field(..., description="Generated response")
-    sources: List[Source] = Field(..., description="Source documents")
-
-class HealthResponse(BaseModel):
-    """
-    Response model for health check endpoint.
-    
-    Attributes:
-        status: Service status indicator
-        version: Application version
-        dependencies: External service status
-    """
-    status: str = Field(..., description="Service status")
-    version: str = Field(..., description="Application version")
-    dependencies: Dict[str, str] = Field(..., description="Dependency status")
-
-# Application Lifecycle Management
-@asynccontextmanager
-async def lifespan(app: FastAPI):
-    """
-    Application lifecycle manager.
-    
-    Handles startup and shutdown procedures including service validation
-    and resource cleanup.
-    """
-    # Startup
-    logger.info("Starting Aegis RAG application")
-    
-    try:
-        # Validate external services
-        await validate_dependencies()
-        logger.info("All dependencies validated successfully")
-        
-        yield
-        
-    except Exception as e:
-        logger.error(f"Application startup failed: {e}")
-        raise
-    finally:
-        # Shutdown
-        logger.info("Shutting down Aegis RAG application")
-        await cleanup_resources()
-
-# FastAPI Application Instance
-app = FastAPI(
-    title=config.API_TITLE,
-    description=config.API_DESCRIPTION,
-    version=config.API_VERSION,
-    docs_url="/docs",
-    redoc_url="/redoc",
-    openapi_url="/openapi.json",
-    lifespan=lifespan
-)
-
-# CORS Middleware Configuration
-app.add_middleware(
-    CORSMiddleware,
-    allow_origins=["*"],  # Configure restrictively in production
-    allow_credentials=True,
-    allow_methods=["GET", "POST"],
-    allow_headers=["*"],
-    max_age=600
-)
-
-# Global Exception Handler
-@app.exception_handler(Exception)
-async def global_exception_handler(request: Request, exc: Exception) -> JSONResponse:
-    """
-    Global exception handler for unhandled errors.
-    
-    Args:
-        request: FastAPI request object
-        exc: Exception instance
-        
-    Returns:
-        JSONResponse with error details
-    """
-    logger.error(f"Unhandled exception: {exc}", exc_info=True)
-    
-    return JSONResponse(
-        status_code=500,
-        content={
-            "detail": "Internal server error",
-            "error_type": type(exc).__name__,
-            "request_id": getattr(request.state, "request_id", "unknown")
-        }
-    )
-
-# Service Clients
-class ServiceClients:
-    """
-    Centralized service client management.
-    
-    Provides singleton access to external service clients with connection
-    management and error handling.
-    """
-    
-    _qdrant_client: Optional[QdrantClient] = None
-    _ollama_client: Optional[ollama.Client] = None
-    
-    @classmethod
-    def get_qdrant_client(cls) -> QdrantClient:
-        """Get or create Qdrant client instance."""
-        if cls._qdrant_client is None:
-            cls._qdrant_client = QdrantClient(
-                url=config.QDRANT_URL,
-                timeout=config.REQUEST_TIMEOUT
-            )
-            logger.info(f"Initialized Qdrant client: {config.QDRANT_URL}")
-        return cls._qdrant_client
-    
-    @classmethod
-    def get_ollama_client(cls) -> ollama.Client:
-        """Get or create Ollama client instance."""
-        if cls._ollama_client is None:
-            cls._ollama_client = ollama.Client(
-                host=config.OLLAMA_URL,
-                timeout=config.REQUEST_TIMEOUT
-            )
-            logger.info(f"Initialized Ollama client: {config.OLLAMA_URL}")
-        return cls._ollama_client
-
-# Core RAG Pipeline Functions
-async def get_query_embedding(query: str) -> List[float]:
-    """
-    Generate embedding vector for user query using Jina AI Embeddings API.
-    
-    Args:
-        query: User's question or search query
-        
-    Returns:
-        List of float values representing the query embedding
-        
-    Raises:
-        HTTPException: If embedding generation fails
-    """
-    try:
-        logger.debug(f"Generating embedding for query: {query[:100]}...")
-        
-        response = requests.post(
-            "https://api.jina.ai/v1/embeddings",
-            headers=JINA_API_HEADERS,
-            json={
-                "input": [query],
-                "model": config.EMBEDDING_MODEL
-            },
-            timeout=30
-        )
-        response.raise_for_status()
-        
-        embedding_data = response.json()
-        embedding = embedding_data["data"][0]["embedding"]
-        
-        logger.debug(f"Generated embedding with dimension: {len(embedding)}")
-        return embedding
-        
-    except requests.RequestException as e:
-        logger.error(f"Jina Embeddings API request failed: {e}")
-        raise HTTPException(
-            status_code=503,
-            detail=f"Embedding service unavailable: {str(e)}"
-        )
-    except (KeyError, IndexError) as e:
-        logger.error(f"Invalid embedding response format: {e}")
-        raise HTTPException(
-            status_code=502,
-            detail="Invalid response from embedding service"
-        )
-
-async def search_documents(query_embedding: List[float]) -> List[Dict[str, Any]]:
-    """
-    Perform similarity search in vector database.
-    
-    Args:
-        query_embedding: Query vector for similarity search
-        
-    Returns:
-        List of documents with metadata and similarity scores
-        
-    Raises:
-        HTTPException: If vector search fails
-    """
-    try:
-        logger.debug("Performing vector similarity search")
-        
-        qdrant_client = ServiceClients.get_qdrant_client()
-        search_results = qdrant_client.search(
-            collection_name=config.COLLECTION_NAME,
-            query_vector=query_embedding,
-            limit=config.TOP_K_RETRIEVAL,
-            with_payload=True,
-            with_vectors=False  # Optimize bandwidth
-        )
-        
-        documents = [result.model_dump() for result in search_results]
-        logger.debug(f"Retrieved {len(documents)} documents from vector search")
-        
-        return documents
-        
-    except ResponseHandlingException as e:
-        logger.error(f"Qdrant search failed: {e}")
-        raise HTTPException(
-            status_code=503,
-            detail=f"Vector database unavailable: {str(e)}"
-        )
-    except Exception as e:
-        logger.error(f"Unexpected error in document search: {e}")
-        raise HTTPException(
-            status_code=500,
-            detail="Document search failed"
-        )
-
-async def rerank_documents(query: str, documents: List[Dict]) -> List[Dict]:
-    """
-    Rerank documents using Jina AI Reranker for improved relevance.
-    
-    Args:
-        query: Original user query
-        documents: List of documents from initial retrieval
-        
-    Returns:
-        List of reranked documents with updated relevance scores
-        
-    Raises:
-        HTTPException: If reranking fails
-    """
-    if not documents:
-        return []
-    
-    try:
-        logger.debug(f"Reranking {len(documents)} documents")
-        
-        texts_to_rerank = [doc['payload']['text'] for doc in documents]
-        
-        response = requests.post(
-            "https://api.jina.ai/v1/rerank",
-            headers=JINA_API_HEADERS,
-            json={
-                "model": config.RERANKER_MODEL,
-                "query": query,
-                "documents": texts_to_rerank,
-                "top_n": config.TOP_K_RERANK
-            },
-            timeout=30
-        )
-        response.raise_for_status()
-        
-        reranked_results = response.json()["results"]
-        
-        # Map reranked results back to original documents
-        final_docs = []
-        for result in reranked_results:
-            original_doc = documents[result['index']]
-            final_docs.append({
-                'text': original_doc['payload']['text'],
-                'source': original_doc['payload']['source'],
-                'score': result['relevance_score']
-            })
-        
-        logger.debug(f"Reranked to {len(final_docs)} most relevant documents")
-        return final_docs
-        
-    except requests.RequestException as e:
-        logger.error(f"Jina Reranker API request failed: {e}")
-        raise HTTPException(
-            status_code=503,
-            detail=f"Reranking service unavailable: {str(e)}"
-        )
-    except (KeyError, IndexError) as e:
-        logger.error(f"Invalid reranker response format: {e}")
-        raise HTTPException(
-            status_code=502,
-            detail="Invalid response from reranking service"
-        )
-
-async def generate_llm_answer(query: str, context_docs: List[Dict]) -> str:
-    """
-    Generate answer using large language model with retrieved context.
-    
-    Args:
-        query: User's original question
-        context_docs: List of relevant documents for context
-        
-    Returns:
-        Generated answer string
-        
-    Raises:
-        HTTPException: If answer generation fails
-    """
->>>>>>> d3840a34
     try:
         logger.debug("Generating LLM response")
         
-        # Prepare context from retrieved documents
-        context_str = "\n\n---\n\n".join([doc['text'] for doc in context_docs])
-        
-        # Construct prompt with context and query
-        prompt = f"""Based on the following context documents, provide a comprehensive and accurate answer to the user's question. If the context does not contain sufficient information to answer the question, clearly state that the information is not available in the provided documents.
-
-Context Documents:
-{context_str}
-
-User Question: {query}
-
-Please provide a detailed answer based solely on the information provided in the context documents."""
-
-        ollama_client = ServiceClients.get_ollama_client()
         response = ollama_client.chat(
             model=config.OLLAMA_MODEL,
             messages=[{'role': 'user', 'content': prompt}],
-<<<<<<< HEAD
             options={'temperature': temperature}
         )
         return response['message']['content']
@@ -896,156 +420,10 @@
                 source=doc['source'],
                 score=doc['score'],
                 metadata=doc.get('metadata', {})
-=======
-            options={
-                'temperature': 0.1,  # Low temperature for factual responses
-                'top_p': 0.9,
-                'num_predict': 1000
-            }
-        )
-        
-        answer = response['message']['content']
-        logger.debug(f"Generated answer with {len(answer)} characters")
-        
-        return answer
-        
-    except Exception as e:
-        logger.error(f"Ollama LLM generation failed: {e}")
-        raise HTTPException(
-            status_code=503,
-            detail=f"Language model service unavailable: {str(e)}"
-        )
-
-# Dependency Validation
-async def validate_dependencies() -> None:
-    """
-    Validate external service dependencies during startup.
-    
-    Raises:
-        Exception: If any critical dependency is unavailable
-    """
-    dependencies = {}
-    
-    try:
-        # Test Qdrant connection
-        qdrant_client = ServiceClients.get_qdrant_client()
-        collections = qdrant_client.get_collections()
-        dependencies["qdrant"] = "healthy"
-        logger.info("Qdrant connection validated")
-    except Exception as e:
-        dependencies["qdrant"] = f"unhealthy: {e}"
-        logger.error(f"Qdrant validation failed: {e}")
-    
-    try:
-        # Test Ollama connection
-        ollama_client = ServiceClients.get_ollama_client()
-        models = ollama_client.list()
-        dependencies["ollama"] = "healthy"
-        logger.info("Ollama connection validated")
-    except Exception as e:
-        dependencies["ollama"] = f"unhealthy: {e}"
-        logger.error(f"Ollama validation failed: {e}")
-    
-    try:
-        # Test Jina AI API
-        response = requests.get(
-            "https://api.jina.ai/v1/models",
-            headers=JINA_API_HEADERS,
-            timeout=10
-        )
-        response.raise_for_status()
-        dependencies["jina_ai"] = "healthy"
-        logger.info("Jina AI API validated")
-    except Exception as e:
-        dependencies["jina_ai"] = f"unhealthy: {e}"
-        logger.error(f"Jina AI validation failed: {e}")
-
-async def cleanup_resources() -> None:
-    """Clean up resources during application shutdown."""
-    # Close client connections if needed
-    logger.info("Resource cleanup completed")
-
-# API Endpoints
-@app.get("/health", response_model=HealthResponse)
-async def health_check() -> HealthResponse:
-    """
-    Health check endpoint for monitoring and load balancing.
-    
-    Returns comprehensive health status including dependency checks.
-    
-    Returns:
-        HealthResponse: Current system health status
-    """
-    dependencies = {}
-    
-    # Quick health checks for dependencies
-    try:
-        qdrant_client = ServiceClients.get_qdrant_client()
-        qdrant_client.get_collections()
-        dependencies["qdrant"] = "healthy"
-    except Exception:
-        dependencies["qdrant"] = "unhealthy"
-    
-    try:
-        ollama_client = ServiceClients.get_ollama_client()
-        ollama_client.list()
-        dependencies["ollama"] = "healthy"
-    except Exception:
-        dependencies["ollama"] = "unhealthy"
-    
-    return HealthResponse(
-        status="healthy" if all(status == "healthy" for status in dependencies.values()) else "degraded",
-        version=config.API_VERSION,
-        dependencies=dependencies
-    )
-
-@app.post("/chat", response_model=ChatResponse)
-async def chat_endpoint(request: ChatRequest) -> ChatResponse:
-    """
-    Process user questions through the RAG pipeline.
-    
-    Implements the complete retrieval-augmented generation workflow:
-    1. Generate query embedding
-    2. Perform vector similarity search
-    3. Rerank results for relevance
-    4. Generate contextual answer using LLM
-    
-    Args:
-        request: Chat request containing question and optional history
-        
-    Returns:
-        ChatResponse: Generated answer with source attributions
-        
-    Raises:
-        HTTPException: If any step in the pipeline fails
-    """
-    logger.info(f"Processing chat request: {request.question[:100]}...")
-    
-    try:
-        # Step 1: Generate query embedding
-        query_embedding = await get_query_embedding(request.question)
-        
-        # Step 2: Search for relevant documents
-        documents = await search_documents(query_embedding)
-        
-        # Step 3: Rerank documents for relevance
-        reranked_docs = await rerank_documents(request.question, documents)
-        
-        # Step 4: Generate answer using LLM
-        answer = await generate_llm_answer(request.question, reranked_docs)
-        
-        # Format sources for response
-        sources = [
-            Source(
-                text=doc['text'],
-                source=doc['source'],
-                score=doc['score']
->>>>>>> d3840a34
             )
             for doc in reranked_docs
         ]
         
-<<<<<<< HEAD
         return ChatResponse(
             answer=answer,
             sources=sources,
@@ -1111,37 +489,11 @@
     # Set logging level
     logging.getLogger().setLevel(getattr(logging, config.LOG_LEVEL))
     
-=======
-        logger.info(f"Successfully processed chat request with {len(sources)} sources")
-        
-        return ChatResponse(
-            answer=answer,
-            sources=sources
-        )
-        
-    except HTTPException:
-        # Re-raise HTTP exceptions
-        raise
-    except Exception as e:
-        logger.error(f"Unexpected error in chat processing: {e}", exc_info=True)
-        raise HTTPException(
-            status_code=500,
-            detail="Chat processing failed due to internal error"
-        )
-
-# Application Entry Point
-if __name__ == "__main__":
->>>>>>> d3840a34
     uvicorn.run(
         "app:app",
         host="0.0.0.0",
         port=8910,
-<<<<<<< HEAD
         reload=os.getenv("ENVIRONMENT") != "production",
         log_level=config.LOG_LEVEL.lower(),
-=======
-        reload=False,  # Disable in production
-        log_level="info",
->>>>>>> d3840a34
         access_log=True
     ) 